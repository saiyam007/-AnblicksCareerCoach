--- conflicted
+++ resolved
@@ -232,10 +232,6 @@
 
 ## 🔧 Development
 
-<<<<<<< HEAD
-=======
-```
->>>>>>> 29e08946
 ## 🏗️ Project Architecture
 
 ```
@@ -390,24 +386,6 @@
 BEDROCK_AGENT_ID=FDZUGFEXL2
 BEDROCK_AGENT_ALIAS_ID=YE8F8TRXUI
 ```
-<<<<<<< HEAD
-## 🧪 Running the Server
-go to  base folder 
-
-```bash
-D:\CareerCoachAICopilotAWSHackathon\CareerCoachAICopilotAWSHackathon\Backend
-```
-=======
-
----
-
-## 🧪 Running the Server
-go to  base folder 
-
-D:\CareerCoachAICopilotAWSHackathon\CareerCoachAICopilotAWSHackathon\Backend
-
->>>>>>> 29e08946
-
 ```bash
 uvicorn app.main:app --reload
 ```
